--- conflicted
+++ resolved
@@ -46,11 +46,8 @@
 	Name      string
 	Notes     string
 	ServiceID string
-<<<<<<< HEAD
 	Token     string
-=======
 	Status    string
->>>>>>> e1ea096d
 	CheckType `mapstructure:",squash"`
 }
 
