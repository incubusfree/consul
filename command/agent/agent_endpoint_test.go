package agent

import (
	"errors"
	"fmt"
	"github.com/hashicorp/consul/consul/structs"
	"github.com/hashicorp/consul/testutil"
	"github.com/hashicorp/serf/serf"
	"net/http"
	"net/http/httptest"
	"os"
	"testing"
	"time"
)

func TestHTTPAgentServices(t *testing.T) {
	dir, srv := makeHTTPServer(t)
	defer os.RemoveAll(dir)
	defer srv.Shutdown()
	defer srv.agent.Shutdown()

	srv1 := &structs.NodeService{
		ID:      "mysql",
		Service: "mysql",
		Tags:    []string{"master"},
		Port:    5000,
	}
	srv.agent.state.AddService(srv1, "")

	obj, err := srv.AgentServices(nil, nil)
	if err != nil {
		t.Fatalf("Err: %v", err)
	}
	val := obj.(map[string]*structs.NodeService)
	if len(val) != 2 {
		t.Fatalf("bad services: %v", obj)
	}
	if val["mysql"].Port != 5000 {
		t.Fatalf("bad service: %v", obj)
	}
}

func TestHTTPAgentChecks(t *testing.T) {
	dir, srv := makeHTTPServer(t)
	defer os.RemoveAll(dir)
	defer srv.Shutdown()
	defer srv.agent.Shutdown()

	chk1 := &structs.HealthCheck{
		Node:    srv.agent.config.NodeName,
		CheckID: "mysql",
		Name:    "mysql",
		Status:  structs.HealthPassing,
	}
	srv.agent.state.AddCheck(chk1, "")

	obj, err := srv.AgentChecks(nil, nil)
	if err != nil {
		t.Fatalf("Err: %v", err)
	}
	val := obj.(map[string]*structs.HealthCheck)
	if len(val) != 1 {
		t.Fatalf("bad checks: %v", obj)
	}
	if val["mysql"].Status != structs.HealthPassing {
		t.Fatalf("bad check: %v", obj)
	}
}

func TestHTTPAgentSelf(t *testing.T) {
	dir, srv := makeHTTPServer(t)
	defer os.RemoveAll(dir)
	defer srv.Shutdown()
	defer srv.agent.Shutdown()

	req, err := http.NewRequest("GET", "/v1/agent/self", nil)
	if err != nil {
		t.Fatalf("err: %v", err)
	}

	obj, err := srv.AgentSelf(nil, req)
	if err != nil {
		t.Fatalf("Err: %v", err)
	}

	val := obj.(AgentSelf)
	if int(val.Member.Port) != srv.agent.config.Ports.SerfLan {
		t.Fatalf("incorrect port: %v", obj)
	}

	if int(val.Config.Ports.SerfLan) != srv.agent.config.Ports.SerfLan {
		t.Fatalf("incorrect port: %v", obj)
	}
}

func TestHTTPAgentMembers(t *testing.T) {
	dir, srv := makeHTTPServer(t)
	defer os.RemoveAll(dir)
	defer srv.Shutdown()
	defer srv.agent.Shutdown()

	req, err := http.NewRequest("GET", "/v1/agent/members", nil)
	if err != nil {
		t.Fatalf("err: %v", err)
	}

	obj, err := srv.AgentMembers(nil, req)
	if err != nil {
		t.Fatalf("Err: %v", err)
	}
	val := obj.([]serf.Member)
	if len(val) == 0 {
		t.Fatalf("bad members: %v", obj)
	}

	if int(val[0].Port) != srv.agent.config.Ports.SerfLan {
		t.Fatalf("not lan: %v", obj)
	}
}

func TestHTTPAgentMembers_WAN(t *testing.T) {
	dir, srv := makeHTTPServer(t)
	defer os.RemoveAll(dir)
	defer srv.Shutdown()
	defer srv.agent.Shutdown()

	req, err := http.NewRequest("GET", "/v1/agent/members?wan=true", nil)
	if err != nil {
		t.Fatalf("err: %v", err)
	}

	obj, err := srv.AgentMembers(nil, req)
	if err != nil {
		t.Fatalf("Err: %v", err)
	}
	val := obj.([]serf.Member)
	if len(val) == 0 {
		t.Fatalf("bad members: %v", obj)
	}

	if int(val[0].Port) != srv.agent.config.Ports.SerfWan {
		t.Fatalf("not wan: %v", obj)
	}
}

func TestHTTPAgentJoin(t *testing.T) {
	dir, srv := makeHTTPServer(t)
	defer os.RemoveAll(dir)
	defer srv.Shutdown()
	defer srv.agent.Shutdown()

	dir2, a2 := makeAgent(t, nextConfig())
	defer os.RemoveAll(dir2)
	defer a2.Shutdown()

	addr := fmt.Sprintf("127.0.0.1:%d", a2.config.Ports.SerfLan)
	req, err := http.NewRequest("GET", fmt.Sprintf("/v1/agent/join/%s", addr), nil)
	if err != nil {
		t.Fatalf("err: %v", err)
	}

	obj, err := srv.AgentJoin(nil, req)
	if err != nil {
		t.Fatalf("Err: %v", err)
	}
	if obj != nil {
		t.Fatalf("Err: %v", obj)
	}

	if len(a2.LANMembers()) != 2 {
		t.Fatalf("should have 2 members")
	}
}

func TestHTTPAgentJoin_WAN(t *testing.T) {
	dir, srv := makeHTTPServer(t)
	defer os.RemoveAll(dir)
	defer srv.Shutdown()
	defer srv.agent.Shutdown()

	dir2, a2 := makeAgent(t, nextConfig())
	defer os.RemoveAll(dir2)
	defer a2.Shutdown()

	addr := fmt.Sprintf("127.0.0.1:%d", a2.config.Ports.SerfWan)
	req, err := http.NewRequest("GET", fmt.Sprintf("/v1/agent/join/%s?wan=true", addr), nil)
	if err != nil {
		t.Fatalf("err: %v", err)
	}

	obj, err := srv.AgentJoin(nil, req)
	if err != nil {
		t.Fatalf("Err: %v", err)
	}
	if obj != nil {
		t.Fatalf("Err: %v", obj)
	}

	testutil.WaitForResult(func() (bool, error) {
		return len(a2.WANMembers()) == 2, nil
	}, func(err error) {
		t.Fatalf("should have 2 members")
	})
}

func TestHTTPAgentForceLeave(t *testing.T) {
	dir, srv := makeHTTPServer(t)
	defer os.RemoveAll(dir)
	defer srv.Shutdown()
	defer srv.agent.Shutdown()

	dir2, a2 := makeAgent(t, nextConfig())
	defer os.RemoveAll(dir2)
	defer a2.Shutdown()

	// Join first
	addr := fmt.Sprintf("127.0.0.1:%d", a2.config.Ports.SerfLan)
	_, err := srv.agent.JoinLAN([]string{addr})
	if err != nil {
		t.Fatalf("err: %v", err)
	}

	a2.Shutdown()

	// Force leave now
	req, err := http.NewRequest("GET", fmt.Sprintf("/v1/agent/force-leave/%s", a2.config.NodeName), nil)
	if err != nil {
		t.Fatalf("err: %v", err)
	}

	obj, err := srv.AgentForceLeave(nil, req)
	if err != nil {
		t.Fatalf("Err: %v", err)
	}
	if obj != nil {
		t.Fatalf("Err: %v", obj)
	}

	testutil.WaitForResult(func() (bool, error) {
		m := srv.agent.LANMembers()
		success := m[1].Status == serf.StatusLeft
		return success, errors.New(m[1].Status.String())
	}, func(err error) {
		t.Fatalf("member status is %v, should be left", err)
	})
}

func TestHTTPAgentRegisterCheck(t *testing.T) {
	dir, srv := makeHTTPServer(t)
	defer os.RemoveAll(dir)
	defer srv.Shutdown()
	defer srv.agent.Shutdown()

	// Register node
	req, err := http.NewRequest("GET", "/v1/agent/check/register?token=abc123", nil)
	if err != nil {
		t.Fatalf("err: %v", err)
	}
	args := &CheckDefinition{
		Name: "test",
		CheckType: CheckType{
			TTL: 15 * time.Second,
		},
	}
	req.Body = encodeReq(args)

	obj, err := srv.AgentRegisterCheck(nil, req)
	if err != nil {
		t.Fatalf("err: %v", err)
	}
	if obj != nil {
		t.Fatalf("bad: %v", obj)
	}

	// Ensure we have a check mapping
	if _, ok := srv.agent.state.Checks()["test"]; !ok {
		t.Fatalf("missing test check")
	}

	if _, ok := srv.agent.checkTTLs["test"]; !ok {
		t.Fatalf("missing test check ttl")
	}

<<<<<<< HEAD
	// Ensure the token was configured
	if token := srv.agent.state.CheckToken("test"); token == "" {
		t.Fatalf("missing token")
	}
=======
	// By default, checks start in critical state.
	state := srv.agent.state.Checks()["test"]
	if state.Status != structs.HealthCritical {
		t.Fatalf("bad: %v", state)
	}
}

func TestHTTPAgentRegisterCheckPassing(t *testing.T) {
	dir, srv := makeHTTPServer(t)
	defer os.RemoveAll(dir)
	defer srv.Shutdown()
	defer srv.agent.Shutdown()

	// Register node
	req, err := http.NewRequest("GET", "/v1/agent/check/register", nil)
	if err != nil {
		t.Fatalf("err: %v", err)
	}
	args := &CheckDefinition{
		Name: "test",
		CheckType: CheckType{
			TTL: 15 * time.Second,
		},
		Status: structs.HealthPassing,
	}
	req.Body = encodeReq(args)

	obj, err := srv.AgentRegisterCheck(nil, req)
	if err != nil {
		t.Fatalf("err: %v", err)
	}
	if obj != nil {
		t.Fatalf("bad: %v", obj)
	}

	// Ensure we have a check mapping
	if _, ok := srv.agent.state.Checks()["test"]; !ok {
		t.Fatalf("missing test check")
	}

	if _, ok := srv.agent.checkTTLs["test"]; !ok {
		t.Fatalf("missing test check ttl")
	}

	state := srv.agent.state.Checks()["test"]
	if state.Status != structs.HealthPassing {
		t.Fatalf("bad: %v", state)
	}
}

func TestHTTPAgentRegisterCheckBadStatus(t *testing.T) {
	dir, srv := makeHTTPServer(t)
	defer os.RemoveAll(dir)
	defer srv.Shutdown()
	defer srv.agent.Shutdown()

	// Register node
	req, err := http.NewRequest("GET", "/v1/agent/check/register", nil)
	if err != nil {
		t.Fatalf("err: %v", err)
	}
	args := &CheckDefinition{
		Name: "test",
		CheckType: CheckType{
			TTL: 15 * time.Second,
		},
		Status: "fluffy",
	}
	req.Body = encodeReq(args)

	resp := httptest.NewRecorder()
	if _, err := srv.AgentRegisterCheck(resp, req); err != nil {
		t.Fatalf("err: %v", err)
	}
	if resp.Code != 400 {
		t.Fatalf("accepted bad status")
	}

>>>>>>> e1ea096d
}

func TestHTTPAgentDeregisterCheck(t *testing.T) {
	dir, srv := makeHTTPServer(t)
	defer os.RemoveAll(dir)
	defer srv.Shutdown()
	defer srv.agent.Shutdown()

	chk := &structs.HealthCheck{Name: "test", CheckID: "test"}
	if err := srv.agent.AddCheck(chk, nil, false, ""); err != nil {
		t.Fatalf("err: %v", err)
	}

	// Register node
	req, err := http.NewRequest("GET", "/v1/agent/check/deregister/test", nil)
	if err != nil {
		t.Fatalf("err: %v", err)
	}

	obj, err := srv.AgentDeregisterCheck(nil, req)
	if err != nil {
		t.Fatalf("err: %v", err)
	}
	if obj != nil {
		t.Fatalf("bad: %v", obj)
	}

	// Ensure we have a check mapping
	if _, ok := srv.agent.state.Checks()["test"]; ok {
		t.Fatalf("have test check")
	}
}

func TestHTTPAgentPassCheck(t *testing.T) {
	dir, srv := makeHTTPServer(t)
	defer os.RemoveAll(dir)
	defer srv.Shutdown()
	defer srv.agent.Shutdown()

	chk := &structs.HealthCheck{Name: "test", CheckID: "test"}
	chkType := &CheckType{TTL: 15 * time.Second}
	if err := srv.agent.AddCheck(chk, chkType, false, ""); err != nil {
		t.Fatalf("err: %v", err)
	}

	// Register node
	req, err := http.NewRequest("GET", "/v1/agent/check/pass/test", nil)
	if err != nil {
		t.Fatalf("err: %v", err)
	}

	obj, err := srv.AgentCheckPass(nil, req)
	if err != nil {
		t.Fatalf("err: %v", err)
	}
	if obj != nil {
		t.Fatalf("bad: %v", obj)
	}

	// Ensure we have a check mapping
	state := srv.agent.state.Checks()["test"]
	if state.Status != structs.HealthPassing {
		t.Fatalf("bad: %v", state)
	}
}

func TestHTTPAgentWarnCheck(t *testing.T) {
	dir, srv := makeHTTPServer(t)
	defer os.RemoveAll(dir)
	defer srv.Shutdown()
	defer srv.agent.Shutdown()

	chk := &structs.HealthCheck{Name: "test", CheckID: "test"}
	chkType := &CheckType{TTL: 15 * time.Second}
	if err := srv.agent.AddCheck(chk, chkType, false, ""); err != nil {
		t.Fatalf("err: %v", err)
	}

	// Register node
	req, err := http.NewRequest("GET", "/v1/agent/check/warn/test", nil)
	if err != nil {
		t.Fatalf("err: %v", err)
	}

	obj, err := srv.AgentCheckWarn(nil, req)
	if err != nil {
		t.Fatalf("err: %v", err)
	}
	if obj != nil {
		t.Fatalf("bad: %v", obj)
	}

	// Ensure we have a check mapping
	state := srv.agent.state.Checks()["test"]
	if state.Status != structs.HealthWarning {
		t.Fatalf("bad: %v", state)
	}
}

func TestHTTPAgentFailCheck(t *testing.T) {
	dir, srv := makeHTTPServer(t)
	defer os.RemoveAll(dir)
	defer srv.Shutdown()
	defer srv.agent.Shutdown()

	chk := &structs.HealthCheck{Name: "test", CheckID: "test"}
	chkType := &CheckType{TTL: 15 * time.Second}
	if err := srv.agent.AddCheck(chk, chkType, false, ""); err != nil {
		t.Fatalf("err: %v", err)
	}

	// Register node
	req, err := http.NewRequest("GET", "/v1/agent/check/fail/test", nil)
	if err != nil {
		t.Fatalf("err: %v", err)
	}

	obj, err := srv.AgentCheckFail(nil, req)
	if err != nil {
		t.Fatalf("err: %v", err)
	}
	if obj != nil {
		t.Fatalf("bad: %v", obj)
	}

	// Ensure we have a check mapping
	state := srv.agent.state.Checks()["test"]
	if state.Status != structs.HealthCritical {
		t.Fatalf("bad: %v", state)
	}
}

func TestHTTPAgentRegisterService(t *testing.T) {
	dir, srv := makeHTTPServer(t)
	defer os.RemoveAll(dir)
	defer srv.Shutdown()
	defer srv.agent.Shutdown()

	// Register node
	req, err := http.NewRequest("GET", "/v1/agent/service/register?token=abc123", nil)
	if err != nil {
		t.Fatalf("err: %v", err)
	}
	args := &ServiceDefinition{
		Name: "test",
		Tags: []string{"master"},
		Port: 8000,
		Check: CheckType{
			TTL: 15 * time.Second,
		},
		Checks: CheckTypes{
			&CheckType{
				TTL: 20 * time.Second,
			},
			&CheckType{
				TTL: 30 * time.Second,
			},
		},
	}
	req.Body = encodeReq(args)

	obj, err := srv.AgentRegisterService(nil, req)
	if err != nil {
		t.Fatalf("err: %v", err)
	}
	if obj != nil {
		t.Fatalf("bad: %v", obj)
	}

	// Ensure the servie
	if _, ok := srv.agent.state.Services()["test"]; !ok {
		t.Fatalf("missing test service")
	}

	// Ensure we have a check mapping
	checks := srv.agent.state.Checks()
	if len(checks) != 3 {
		t.Fatalf("bad: %v", checks)
	}

	if len(srv.agent.checkTTLs) != 3 {
		t.Fatalf("missing test check ttls: %v", srv.agent.checkTTLs)
	}

	// Ensure the token was configured
	if token := srv.agent.state.ServiceToken("test"); token == "" {
		t.Fatalf("missing token")
	}
}

func TestHTTPAgentDeregisterService(t *testing.T) {
	dir, srv := makeHTTPServer(t)
	defer os.RemoveAll(dir)
	defer srv.Shutdown()
	defer srv.agent.Shutdown()

	service := &structs.NodeService{
		ID:      "test",
		Service: "test",
	}
	if err := srv.agent.AddService(service, nil, false, ""); err != nil {
		t.Fatalf("err: %v", err)
	}

	// Register node
	req, err := http.NewRequest("GET", "/v1/agent/service/deregister/test", nil)
	if err != nil {
		t.Fatalf("err: %v", err)
	}

	obj, err := srv.AgentDeregisterService(nil, req)
	if err != nil {
		t.Fatalf("err: %v", err)
	}
	if obj != nil {
		t.Fatalf("bad: %v", obj)
	}

	// Ensure we have a check mapping
	if _, ok := srv.agent.state.Services()["test"]; ok {
		t.Fatalf("have test service")
	}

	if _, ok := srv.agent.state.Checks()["test"]; ok {
		t.Fatalf("have test check")
	}
}

func TestHTTPAgent_ServiceMaintenanceEndpoint_BadRequest(t *testing.T) {
	dir, srv := makeHTTPServer(t)
	defer os.RemoveAll(dir)
	defer srv.Shutdown()
	defer srv.agent.Shutdown()

	// Fails on non-PUT
	req, _ := http.NewRequest("GET", "/v1/agent/service/maintenance/test?enable=true", nil)
	resp := httptest.NewRecorder()
	if _, err := srv.AgentServiceMaintenance(resp, req); err != nil {
		t.Fatalf("err: %s", err)
	}
	if resp.Code != 405 {
		t.Fatalf("expected 405, got %d", resp.Code)
	}

	// Fails when no enable flag provided
	req, _ = http.NewRequest("PUT", "/v1/agent/service/maintenance/test", nil)
	resp = httptest.NewRecorder()
	if _, err := srv.AgentServiceMaintenance(resp, req); err != nil {
		t.Fatalf("err: %s", err)
	}
	if resp.Code != 400 {
		t.Fatalf("expected 400, got %d", resp.Code)
	}

	// Fails when no service ID provided
	req, _ = http.NewRequest("PUT", "/v1/agent/service/maintenance/?enable=true", nil)
	resp = httptest.NewRecorder()
	if _, err := srv.AgentServiceMaintenance(resp, req); err != nil {
		t.Fatalf("err: %s", err)
	}
	if resp.Code != 400 {
		t.Fatalf("expected 400, got %d", resp.Code)
	}

	// Fails when bad service ID provided
	req, _ = http.NewRequest("PUT", "/v1/agent/service/maintenance/_nope_?enable=true", nil)
	resp = httptest.NewRecorder()
	if _, err := srv.AgentServiceMaintenance(resp, req); err != nil {
		t.Fatalf("err: %s", err)
	}
	if resp.Code != 404 {
		t.Fatalf("expected 404, got %d", resp.Code)
	}
}

func TestHTTPAgent_EnableServiceMaintenance(t *testing.T) {
	dir, srv := makeHTTPServer(t)
	defer os.RemoveAll(dir)
	defer srv.Shutdown()
	defer srv.agent.Shutdown()

	// Register the service
	service := &structs.NodeService{
		ID:      "test",
		Service: "test",
	}
	if err := srv.agent.AddService(service, nil, false, ""); err != nil {
		t.Fatalf("err: %v", err)
	}

	// Force the service into maintenance mode
	req, _ := http.NewRequest("PUT", "/v1/agent/service/maintenance/test?enable=true&reason=broken", nil)
	resp := httptest.NewRecorder()
	if _, err := srv.AgentServiceMaintenance(resp, req); err != nil {
		t.Fatalf("err: %s", err)
	}
	if resp.Code != 200 {
		t.Fatalf("expected 200, got %d", resp.Code)
	}

	// Ensure the maintenance check was registered
	checkID := serviceMaintCheckID("test")
	check, ok := srv.agent.state.Checks()[checkID]
	if !ok {
		t.Fatalf("should have registered maintenance check")
	}

	// Ensure the reason was set in notes
	if check.Notes != "broken" {
		t.Fatalf("bad: %#v", check)
	}
}

func TestHTTPAgent_DisableServiceMaintenance(t *testing.T) {
	dir, srv := makeHTTPServer(t)
	defer os.RemoveAll(dir)
	defer srv.Shutdown()
	defer srv.agent.Shutdown()

	// Register the service
	service := &structs.NodeService{
		ID:      "test",
		Service: "test",
	}
	if err := srv.agent.AddService(service, nil, false, ""); err != nil {
		t.Fatalf("err: %v", err)
	}

	// Force the service into maintenance mode
	if err := srv.agent.EnableServiceMaintenance("test", ""); err != nil {
		t.Fatalf("err: %s", err)
	}

	// Leave maintenance mode
	req, _ := http.NewRequest("PUT", "/v1/agent/service/maintenance/test?enable=false", nil)
	resp := httptest.NewRecorder()
	if _, err := srv.AgentServiceMaintenance(resp, req); err != nil {
		t.Fatalf("err: %s", err)
	}
	if resp.Code != 200 {
		t.Fatalf("expected 200, got %d", resp.Code)
	}

	// Ensure the maintenance check was removed
	checkID := serviceMaintCheckID("test")
	if _, ok := srv.agent.state.Checks()[checkID]; ok {
		t.Fatalf("should have removed maintenance check")
	}
}

func TestHTTPAgent_NodeMaintenanceEndpoint_BadRequest(t *testing.T) {
	dir, srv := makeHTTPServer(t)
	defer os.RemoveAll(dir)
	defer srv.Shutdown()
	defer srv.agent.Shutdown()

	// Fails on non-PUT
	req, _ := http.NewRequest("GET", "/v1/agent/self/maintenance?enable=true", nil)
	resp := httptest.NewRecorder()
	if _, err := srv.AgentNodeMaintenance(resp, req); err != nil {
		t.Fatalf("err: %s", err)
	}
	if resp.Code != 405 {
		t.Fatalf("expected 405, got %d", resp.Code)
	}

	// Fails when no enable flag provided
	req, _ = http.NewRequest("PUT", "/v1/agent/self/maintenance", nil)
	resp = httptest.NewRecorder()
	if _, err := srv.AgentNodeMaintenance(resp, req); err != nil {
		t.Fatalf("err: %s", err)
	}
	if resp.Code != 400 {
		t.Fatalf("expected 400, got %d", resp.Code)
	}
}

func TestHTTPAgent_EnableNodeMaintenance(t *testing.T) {
	dir, srv := makeHTTPServer(t)
	defer os.RemoveAll(dir)
	defer srv.Shutdown()
	defer srv.agent.Shutdown()

	// Force the node into maintenance mode
	req, _ := http.NewRequest(
		"PUT", "/v1/agent/self/maintenance?enable=true&reason=broken", nil)
	resp := httptest.NewRecorder()
	if _, err := srv.AgentNodeMaintenance(resp, req); err != nil {
		t.Fatalf("err: %s", err)
	}
	if resp.Code != 200 {
		t.Fatalf("expected 200, got %d", resp.Code)
	}

	// Ensure the maintenance check was registered
	check, ok := srv.agent.state.Checks()[nodeMaintCheckID]
	if !ok {
		t.Fatalf("should have registered maintenance check")
	}

	// Ensure the reason was set in notes
	if check.Notes != "broken" {
		t.Fatalf("bad: %#v", check)
	}
}

func TestHTTPAgent_DisableNodeMaintenance(t *testing.T) {
	dir, srv := makeHTTPServer(t)
	defer os.RemoveAll(dir)
	defer srv.Shutdown()
	defer srv.agent.Shutdown()

	// Force the node into maintenance mode
	srv.agent.EnableNodeMaintenance("")

	// Leave maintenance mode
	req, _ := http.NewRequest("PUT", "/v1/agent/self/maintenance?enable=false", nil)
	resp := httptest.NewRecorder()
	if _, err := srv.AgentNodeMaintenance(resp, req); err != nil {
		t.Fatalf("err: %s", err)
	}
	if resp.Code != 200 {
		t.Fatalf("expected 200, got %d", resp.Code)
	}

	// Ensure the maintenance check was removed
	if _, ok := srv.agent.state.Checks()[nodeMaintCheckID]; ok {
		t.Fatalf("should have removed maintenance check")
	}
}

func TestHTTPAgentRegisterServiceCheck(t *testing.T) {
	dir, srv := makeHTTPServer(t)
	defer os.RemoveAll(dir)
	defer srv.Shutdown()
	defer srv.agent.Shutdown()

	// First register the service
	req, err := http.NewRequest("GET", "/v1/agent/service/register", nil)
	if err != nil {
		t.Fatalf("err: %v", err)
	}
	args := &ServiceDefinition{
		Name: "memcache",
		Port: 8000,
		Check: CheckType{
			TTL: 15 * time.Second,
		},
	}
	req.Body = encodeReq(args)

	if _, err := srv.AgentRegisterService(nil, req); err != nil {
		t.Fatalf("err: %v", err)
	}

	// Now register an additional check
	req, err = http.NewRequest("GET", "/v1/agent/check/register", nil)
	if err != nil {
		t.Fatalf("err: %v", err)
	}
	checkArgs := &CheckDefinition{
		Name:      "memcache_check2",
		ServiceID: "memcache",
		CheckType: CheckType{
			TTL: 15 * time.Second,
		},
	}
	req.Body = encodeReq(checkArgs)

	if _, err := srv.AgentRegisterCheck(nil, req); err != nil {
		t.Fatalf("err: %v", err)
	}

	// Ensure we have a check mapping
	result := srv.agent.state.Checks()
	if _, ok := result["service:memcache"]; !ok {
		t.Fatalf("missing memcached check")
	}
	if _, ok := result["memcache_check2"]; !ok {
		t.Fatalf("missing memcache_check2 check")
	}

	// Make sure the new check is associated with the service
	if result["memcache_check2"].ServiceID != "memcache" {
		t.Fatalf("bad: %#v", result["memcached_check2"])
	}
}<|MERGE_RESOLUTION|>--- conflicted
+++ resolved
@@ -3,14 +3,15 @@
 import (
 	"errors"
 	"fmt"
-	"github.com/hashicorp/consul/consul/structs"
-	"github.com/hashicorp/consul/testutil"
-	"github.com/hashicorp/serf/serf"
 	"net/http"
 	"net/http/httptest"
 	"os"
 	"testing"
 	"time"
+
+	"github.com/hashicorp/consul/consul/structs"
+	"github.com/hashicorp/consul/testutil"
+	"github.com/hashicorp/serf/serf"
 )
 
 func TestHTTPAgentServices(t *testing.T) {
@@ -281,12 +282,11 @@
 		t.Fatalf("missing test check ttl")
 	}
 
-<<<<<<< HEAD
 	// Ensure the token was configured
 	if token := srv.agent.state.CheckToken("test"); token == "" {
 		t.Fatalf("missing token")
 	}
-=======
+
 	// By default, checks start in critical state.
 	state := srv.agent.state.Checks()["test"]
 	if state.Status != structs.HealthCritical {
@@ -364,8 +364,6 @@
 	if resp.Code != 400 {
 		t.Fatalf("accepted bad status")
 	}
-
->>>>>>> e1ea096d
 }
 
 func TestHTTPAgentDeregisterCheck(t *testing.T) {
