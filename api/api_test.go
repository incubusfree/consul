--- conflicted
+++ resolved
@@ -16,8 +16,6 @@
 	"github.com/hashicorp/consul/testutil"
 )
 
-<<<<<<< HEAD
-=======
 var consulConfig = `{
 	"ports": {
 		"dns": 19000,
@@ -34,7 +32,6 @@
 	"server": true
 }`
 
->>>>>>> 21c62cc2
 type testServer struct {
 	pid        int
 	dataDir    string
