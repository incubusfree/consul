--- conflicted
+++ resolved
@@ -627,12 +627,8 @@
 		}
 		s.registerEnterpriseGRPCServices(deps, srv)
 	}
-<<<<<<< HEAD
+
 	return agentgrpc.NewHandler(deps.Logger, config.RPCAddr, register)
-=======
-
-	return agentgrpc.NewHandler(config.RPCAddr, register)
->>>>>>> b4a83d83
 }
 
 func (s *Server) connectCARootsMonitor(ctx context.Context) {
