--- conflicted
+++ resolved
@@ -1130,12 +1130,7 @@
 	}
 
 	srv, store := newTestServer(t, func(c *Config) {
-<<<<<<< HEAD
-		c.Tracker.SetClock(it.Now)
-		c.IncomingHeartbeatTimeout = 50 * time.Millisecond // may need to be tuned higher to reduce flakes
-=======
-		c.incomingHeartbeatTimeout = 5 * time.Millisecond
->>>>>>> eb0ae6dd
+		c.incomingHeartbeatTimeout = 50 * time.Millisecond
 	})
 	srv.Tracker.setClock(it.Now)
 
